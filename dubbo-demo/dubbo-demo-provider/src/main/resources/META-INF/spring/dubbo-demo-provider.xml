<?xml version="1.0" encoding="UTF-8"?>
<!--
  Licensed to the Apache Software Foundation (ASF) under one or more
  contributor license agreements.  See the NOTICE file distributed with
  this work for additional information regarding copyright ownership.
  The ASF licenses this file to You under the Apache License, Version 2.0
  (the "License"); you may not use this file except in compliance with
  the License.  You may obtain a copy of the License at

      http://www.apache.org/licenses/LICENSE-2.0

  Unless required by applicable law or agreed to in writing, software
  distributed under the License is distributed on an "AS IS" BASIS,
  WITHOUT WARRANTIES OR CONDITIONS OF ANY KIND, either express or implied.
  See the License for the specific language governing permissions and
  limitations under the License.
  -->
<beans xmlns:xsi="http://www.w3.org/2001/XMLSchema-instance"
       xmlns:dubbo="http://dubbo.apache.org/schema/dubbo"
       xmlns="http://www.springframework.org/schema/beans"
       xsi:schemaLocation="http://www.springframework.org/schema/beans http://www.springframework.org/schema/beans/spring-beans-4.3.xsd
       http://dubbo.apache.org/schema/dubbo http://dubbo.apache.org/schema/dubbo/dubbo.xsd">

    <!-- provider's application name, used for tracing dependency relationship -->
    <dubbo:application name="demo-provider"/>
    <!--<dubbo:provider tag="tag3"/>-->

    <!--<dubbo:registry group="dubboregistrygroup1" address="zookeeper://127.0.0.1:2181" simple="false">
    </dubbo:registry>-->
<<<<<<< HEAD
    <dubbo:registry address="zookeeper://127.0.0.1:2181" />

    <!--<dubbo:servicestore address="zookeeper://127.0.0.1:2181"/>-->
    <dubbo:configcenter type="zookeeper" address="127.0.0.1:2181"
                        dataid="dubbo.properties"/>
=======
    <dubbo:configcenter type="zookeeper" address="127.0.0.1:2181" namespace="dubboregistrygroup1"
                        configfile="dubbo.properties" appname="demo-provider"/>
>>>>>>> 201d1f30

    <!-- use dubbo protocol to export service on port 20880 -->
    <dubbo:protocol name="dubbo" port="-1"/>

    <!-- service implementation, as same as regular local bean -->
    <bean id="demoService" class="org.apache.dubbo.demo.provider.DemoServiceImpl"/>

    <!-- declare the service interface to be exported -->
    <dubbo:service interface="org.apache.dubbo.demo.DemoService" ref="demoService" version="1.0.4" group="dd-test"/>

</beans><|MERGE_RESOLUTION|>--- conflicted
+++ resolved
@@ -27,16 +27,8 @@
 
     <!--<dubbo:registry group="dubboregistrygroup1" address="zookeeper://127.0.0.1:2181" simple="false">
     </dubbo:registry>-->
-<<<<<<< HEAD
-    <dubbo:registry address="zookeeper://127.0.0.1:2181" />
-
-    <!--<dubbo:servicestore address="zookeeper://127.0.0.1:2181"/>-->
-    <dubbo:configcenter type="zookeeper" address="127.0.0.1:2181"
-                        dataid="dubbo.properties"/>
-=======
     <dubbo:configcenter type="zookeeper" address="127.0.0.1:2181" namespace="dubboregistrygroup1"
                         configfile="dubbo.properties" appname="demo-provider"/>
->>>>>>> 201d1f30
 
     <!-- use dubbo protocol to export service on port 20880 -->
     <dubbo:protocol name="dubbo" port="-1"/>
