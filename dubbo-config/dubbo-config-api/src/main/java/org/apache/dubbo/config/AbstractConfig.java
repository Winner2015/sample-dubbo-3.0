--- conflicted
+++ resolved
@@ -32,7 +32,7 @@
 import org.apache.dubbo.config.context.ConfigConfigurationAdapter;
 import org.apache.dubbo.config.context.ConfigManager;
 import org.apache.dubbo.config.support.Parameter;
-import org.apache.dubbo.rpc.model.ConsumerModel;
+import org.apache.dubbo.rpc.model.ConsumerMethodModel;
 
 import javax.annotation.PostConstruct;
 import java.io.Serializable;
@@ -202,9 +202,7 @@
                     if (map != null && map.size() > 0) {
                         String pre = (prefix != null && prefix.length() > 0 ? prefix + "." : "");
                         for (Map.Entry<String, String> entry : map.entrySet()) {
-                            // TODO, compatibility breaking
-                            // parameters.put(pre + entry.getKey().replace('-', '.'), entry.getValue());
-                            parameters.put(pre + entry.getKey(), entry.getValue());
+                            parameters.put(pre + entry.getKey().replace('-', '.'), entry.getValue());
                         }
                     }
                 }
@@ -253,11 +251,7 @@
         }
     }
 
-<<<<<<< HEAD
-    protected static ConsumerModel.AsyncMethodInfo convertMethodConfig2AsyncInfo(MethodConfig methodConfig) {
-=======
     public static ConsumerMethodModel.AsyncMethodInfo convertMethodConfig2AsyncInfo(MethodConfig methodConfig) {
->>>>>>> e5ca42bc
         if (methodConfig == null || (methodConfig.getOninvoke() == null && methodConfig.getOnreturn() == null && methodConfig.getOnthrow() == null)) {
             return null;
         }
@@ -267,7 +261,7 @@
             throw new IllegalStateException("method config error : return attribute must be set true when onreturn or onthrow has been set.");
         }
 
-        ConsumerModel.AsyncMethodInfo asyncMethodInfo = new ConsumerModel.AsyncMethodInfo();
+        ConsumerMethodModel.AsyncMethodInfo asyncMethodInfo = new ConsumerMethodModel.AsyncMethodInfo();
 
         asyncMethodInfo.setOninvokeInstance(methodConfig.getOninvoke());
         asyncMethodInfo.setOnreturnInstance(methodConfig.getOnreturn());
